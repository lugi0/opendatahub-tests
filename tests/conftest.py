--- conflicted
+++ resolved
@@ -247,11 +247,7 @@
 
 
 @pytest.fixture(scope="session")
-<<<<<<< HEAD
-def dsc_resource(admin_client: DynamicClient):
-=======
 def dsc_resource(admin_client: DynamicClient) -> DataScienceCluster:
->>>>>>> f8ddbc15
     name = py_config["dsc_name"]
     for dsc in DataScienceCluster.get(dyn_client=admin_client, name=name):
         return dsc
@@ -263,7 +259,6 @@
     request: FixtureRequest,
     dsc_resource: DataScienceCluster,
 ) -> Generator[DataScienceCluster, Any, Any]:
-<<<<<<< HEAD
     component_name = request.param["component_name"]
     desired_state = request.param["desired_state"]
     # Condition type for component being succesfully reconciled by DSC
@@ -285,7 +280,6 @@
     else:
         LOGGER.warning(f"Component {component_name} was already set to managementState {desired_state}")
         yield dsc_resource
-=======
     with update_components_in_dsc(
         dsc=dsc_resource,
         components={request.param["component_name"]: request.param["desired_state"]},
@@ -312,5 +306,4 @@
         namespace="openshift-monitoring",
         data=data,
     ) as cm:
-        yield cm
->>>>>>> f8ddbc15
+        yield cm