--- conflicted
+++ resolved
@@ -244,7 +244,6 @@
         validate_default_catalog(catalogs=catalogs)
 
 
-<<<<<<< HEAD
 def parse_psql_array_agg_output(psql_output: str) -> dict[str, list[str]]:
     """
     Parse psql output from array_agg query into Python dict.
@@ -379,10 +378,7 @@
     return is_valid, comparison_errors
 
 
-def get_models_from_api(
-=======
 def get_models_from_catalog_api(
->>>>>>> c5888321
     model_catalog_rest_url: list[str],
     model_registry_rest_headers: dict[str, str],
     page_size: int = 100,
