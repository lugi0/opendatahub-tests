from typing import Any, Tuple, List
import yaml

from kubernetes.dynamic import DynamicClient
from simple_logger.logger import get_logger


from ocp_resources.pod import Pod
from ocp_resources.config_map import ConfigMap
from tests.model_registry.model_catalog.constants import DEFAULT_CATALOGS
from tests.model_registry.utils import execute_get_command

LOGGER = get_logger(name=__name__)


class ResourceNotFoundError(Exception):
    pass


def validate_model_catalog_enabled(pod: Pod) -> bool:
    for container in pod.instance.spec.containers:
        for env in container.env:
            if env.name == "ENABLE_MODEL_CATALOG":
                return True
    return False


def validate_model_catalog_resource(
    kind: Any, admin_client: DynamicClient, namespace: str, expected_resource_count: int
) -> None:
    resource = list(kind.get(namespace=namespace, label_selector="component=model-catalog", dyn_client=admin_client))
    assert resource
    LOGGER.info(f"Validating resource: {kind}: Found {len(resource)})")
    assert len(resource) == expected_resource_count, (
        f"Unexpected number of {kind} resources found: {[res.name for res in resource]}"
    )


def validate_default_catalog(catalogs: list[dict[Any, Any]]) -> None:
    errors = []
    for catalog in catalogs:
        expected_catalog = DEFAULT_CATALOGS.get(catalog["id"])
        assert expected_catalog, f"Unexpected catalog: {catalog}"
        for key, expected_value in expected_catalog.items():
            actual_value = catalog.get(key)
            if actual_value != expected_value:
                errors.append(f"For catalog '{catalog['id']}': expected {key}={expected_value}, but got {actual_value}")

    assert not errors, "\n".join(errors)


def get_validate_default_model_catalog_source(catalogs: list[dict[Any, Any]]) -> None:
    assert len(catalogs) == 2, f"Expected no custom models to be present. Actual: {catalogs}"
    ids_actual = [entry["id"] for entry in catalogs]
    assert sorted(ids_actual) == sorted(DEFAULT_CATALOGS.keys()), (
        f"Actual default catalog entries: {ids_actual},Expected: {DEFAULT_CATALOGS.keys()}"
    )


def extract_schema_fields(openapi_schema: dict[Any, Any], schema_name: str) -> tuple[set[str], set[str]]:
    """
    Extract all and required fields from an OpenAPI schema for validation.

    Args:
        openapi_schema: The parsed OpenAPI schema dictionary
        schema_name: Name of the schema to extract (e.g., "CatalogModel", "CatalogModelArtifact")

    Returns:
        Tuple of (all_fields, required_fields) excluding server-generated fields and timestamps.
    """

    def _extract_properties_and_required(schema: dict[Any, Any]) -> tuple[set[str], set[str]]:
        """Recursively extract properties and required fields from a schema."""
        props = set(schema.get("properties", {}).keys())
        required = set(schema.get("required", []))

        # Properties from allOf (inheritance/composition)
        if "allOf" in schema:
            for item in schema["allOf"]:
                sub_schema = item
                if "$ref" in item:
                    # Follow reference and recursively extract
                    ref_schema_name = item["$ref"].split("/")[-1]
                    sub_schema = openapi_schema["components"]["schemas"][ref_schema_name]
                sub_props, sub_required = _extract_properties_and_required(schema=sub_schema)
                props.update(sub_props)
                required.update(sub_required)

        return props, required

    target_schema = openapi_schema["components"]["schemas"][schema_name]
    all_properties, required_fields = _extract_properties_and_required(schema=target_schema)

    # Exclude fields that shouldn't be compared
    excluded_fields = {
        "id",  # Server-generated
        "externalId",  # Server-generated
        "createTimeSinceEpoch",  # Timestamps may differ
        "lastUpdateTimeSinceEpoch",  # Timestamps may differ
        "artifacts",  # CatalogModel only
        "source_id",  # CatalogModel only
    }

    return all_properties - excluded_fields, required_fields - excluded_fields


def validate_filter_options_structure(
    response: dict[Any, Any], expected_properties: set[str] | None = None
) -> Tuple[bool, List[str]]:
    """
    Comprehensive validation of filter_options response structure.

    Validates:
    - Top-level structure (filters object)
    - All property types and their required fields
    - Core properties presence (if specified)
    - String properties: type, values array, distinct values
    - Numeric properties: type, range object, min/max validity

    Args:
        response: The API response to validate
        expected_properties: Optional set of core properties that must be present

    Returns:
        Tuple of (is_valid, list_of_errors)
    """
    errors = []

    # Validate top-level structure
    if not isinstance(response, dict):
        errors.append("Response should be a dictionary")
        return False, errors

    if "filters" not in response:
        errors.append("Response should contain 'filters' object")
        return False, errors

    filters = response["filters"]
    if not isinstance(filters, dict):
        errors.append("Filters should be a dictionary")
        return False, errors

    if not filters:
        errors.append("Filters object should not be empty")
        return False, errors

    # Validate expected core properties if specified
    if expected_properties:
        for prop in expected_properties:
            if prop not in filters:
                errors.append(f"Core property '{prop}' should be present in filter options")

    # Validate each property structure
    for prop_name, prop_data in filters.items():
        if not isinstance(prop_data, dict):
            errors.append(f"Property '{prop_name}' should be a dictionary")
            continue

        if "type" not in prop_data:
            errors.append(f"Property '{prop_name}' should have 'type' field")
            continue

        prop_type = prop_data["type"]
        if not isinstance(prop_type, str) or not prop_type.strip():
            errors.append(f"Type for '{prop_name}' should be a non-empty string")
            continue

        # Validate string properties
        if prop_type == "string":
            if "values" not in prop_data:
                errors.append(f"String property '{prop_name}' should have 'values' array")
                continue

            values = prop_data["values"]
            if not isinstance(values, list):
                errors.append(f"Values for '{prop_name}' should be a list")
                continue

            if not values:
                errors.append(f"Values array for '{prop_name}' should not be empty")
                continue

            # Validate individual values
            for i, value in enumerate(values):
                if not isinstance(value, str):
                    errors.append(f"Value at index {i} for '{prop_name}' should be string, got: {type(value)}")
                elif not value.strip():
                    errors.append(f"Value at index {i} for '{prop_name}' should not be empty or whitespace")

            # Check for distinct values (no duplicates)
            try:
                if len(values) != len(set(values)):
                    errors.append(f"Values for '{prop_name}' should be distinct (found duplicates)")
            except TypeError:
                errors.append(f"Values for '{prop_name}' should be a list of strings, found unhashable type")

        # Validate numeric properties - checking multiple type names since we don't know what the API will return
        elif prop_type in ["number", "numeric", "float", "integer", "int"]:
            if "range" not in prop_data:
                errors.append(f"Numeric property '{prop_name}' should have 'range' object")
                continue

            range_obj = prop_data["range"]
            if not isinstance(range_obj, dict):
                errors.append(f"Range for '{prop_name}' should be a dictionary")
                continue

            # Check min/max presence
            if "min" not in range_obj:
                errors.append(f"Range for '{prop_name}' should have 'min' value")
            if "max" not in range_obj:
                errors.append(f"Range for '{prop_name}' should have 'max' value")

            if "min" in range_obj and "max" in range_obj:
                min_val = range_obj["min"]
                max_val = range_obj["max"]

                # Validate min/max are numeric
                if not isinstance(min_val, (int, float)):
                    errors.append(f"Min value for '{prop_name}' should be numeric, got: {type(min_val)}")
                if not isinstance(max_val, (int, float)):
                    errors.append(f"Max value for '{prop_name}' should be numeric, got: {type(max_val)}")

                # Validate logical relationship (min <= max)
                if isinstance(min_val, (int, float)) and isinstance(max_val, (int, float)) and min_val > max_val:
                    errors.append(f"Min value ({min_val}) should be <= max value ({max_val}) for '{prop_name}'")

    return len(errors) == 0, errors


def validate_model_catalog_configmap_data(configmap: ConfigMap, num_catalogs: int) -> None:
    """
    Validate the model catalog configmap data.

    Args:
        configmap: The ConfigMap object to validate
        num_catalogs: Expected number of catalogs in the configmap
    """
    # Check that model catalog configmaps is created when model registry is
    # enabled on data science cluster.
    catalogs = yaml.safe_load(configmap.instance.data["sources.yaml"])["catalogs"]
    assert len(catalogs) == num_catalogs, f"{configmap.name} should have {num_catalogs} catalog"
    if num_catalogs:
        validate_default_catalog(catalogs=catalogs)


<<<<<<< HEAD
def parse_psql_array_agg_output(psql_output: str) -> dict[str, list[str]]:
    """
    Parse psql output from array_agg query into Python dict.

    Expected format:
        name     | array_agg
        ---------+----------
        license  | {apache-2.0,mit,bsd}
        provider | {Meta,Microsoft}

    Returns:
        dict mapping property names to lists of values
    """
    result = {}
    lines = psql_output.strip().split("\n")

    # Skip header lines (first 2-3 lines are typically headers and separators)
    data_started = False
    for line in lines:
        line = line.strip()
        if not line or line.startswith("-") or "|" not in line:
            continue

        # Skip header row
        if "array_agg" in line and not data_started:
            data_started = True
            continue

        if not data_started:
            continue

        # Parse data row: "property_name | {val1,val2,val3}"
        parts = line.split("|", 1)
        if len(parts) != 2:
            continue

        property_name = parts[0].strip()
        array_str = parts[1].strip()

        # Parse PostgreSQL array format: {val1,val2,val3}
        if array_str.startswith("{") and array_str.endswith("}"):
            # Remove braces and split by comma
            values_str = array_str[1:-1]
            if values_str:
                # Handle escaped commas and quotes properly
                values = [v.strip().strip('"') for v in values_str.split(",")]
                result[property_name] = values
            else:
                result[property_name] = []

    return result


def get_postgres_pod_in_namespace(namespace: str = "rhoai-model-registries") -> Pod:
    """Get the PostgreSQL pod for model catalog database."""
    postgres_pods = list(Pod.get(namespace=namespace, label_selector="app=model-catalog-postgres"))

    if not postgres_pods:
        # Fallback: try finding by name pattern
        all_pods = list(Pod.get(namespace=namespace))
        postgres_pods = [pod for pod in all_pods if "postgres" in pod.name]

    assert postgres_pods, f"No PostgreSQL pod found in namespace {namespace}"
    return postgres_pods[0]


def compare_filter_options_with_database(
    api_filters: dict[str, Any], db_properties: dict[str, list[str]], excluded_fields: set[str]
) -> Tuple[bool, List[str]]:
    """
    Compare API filter options response with database query results.

    Args:
        api_filters: The "filters" dict from API response
        db_properties: Raw database properties before API filtering
        excluded_fields: Fields that API excludes from response

    Returns:
        Tuple of (is_valid, list_of_error_messages)
    """
    comparison_errors = []

    # Apply the same filtering logic the API uses
    expected_properties = {name: values for name, values in db_properties.items() if name not in excluded_fields}

    LOGGER.info(f"Database returned {len(db_properties)} total properties")
    LOGGER.info(
        f"After applying API filtering, expecting {len(expected_properties)} properties: {list(expected_properties.keys())}"  # noqa: E501
    )

    # Check for missing/extra properties
    missing_in_api = set(expected_properties.keys()) - set(api_filters.keys())
    extra_in_api = set(api_filters.keys()) - set(expected_properties.keys())

    # Log detailed comparison for each property
    for prop_name in sorted(set(expected_properties.keys()) | set(api_filters.keys())):
        if prop_name in expected_properties and prop_name in api_filters:
            db_values = set(expected_properties[prop_name])
            api_values = set(api_filters[prop_name]["values"])

            missing_values = db_values - api_values
            extra_values = api_values - db_values

            if missing_values:
                error_msg = (
                    f"Property '{prop_name}': DB has {len(missing_values)} values missing from API: {missing_values}"
                )
                LOGGER.error(error_msg)
                comparison_errors.append(error_msg)
            if extra_values:
                error_msg = (
                    f"Property '{prop_name}': API has {len(extra_values)} values missing from DB: {extra_values}"
                )
                LOGGER.error(error_msg)
                comparison_errors.append(error_msg)
            if not missing_values and not extra_values:
                LOGGER.info(f"Property '{prop_name}': Perfect match ({len(api_values)} values)")
        elif prop_name in expected_properties:
            error_msg = f"Property '{prop_name}': In DB ({len(expected_properties[prop_name])} values) but NOT in API"
            LOGGER.error(error_msg)
            comparison_errors.append(error_msg)
        elif prop_name in api_filters:
            error_msg = f"Property '{prop_name}': In API ({len(api_filters[prop_name]['values'])} values) but NOT in DB"
            LOGGER.error(error_msg)
            comparison_errors.append(error_msg)

    # Check for property-level mismatches
    if missing_in_api:
        comparison_errors.append(f"API missing properties found in database: {missing_in_api}")

    if extra_in_api:
        comparison_errors.append(f"API has extra properties not in database: {extra_in_api}")

    is_valid = len(comparison_errors) == 0
    return is_valid, comparison_errors
=======
def get_models_from_api(
    model_catalog_rest_url: list[str],
    model_registry_rest_headers: dict[str, str],
    page_size: int = 100,
    source_label: str | None = None,
    additional_params: str = "",
) -> dict[str, Any]:
    """
    Helper method to get models from API with optional filtering

    Args:
        model_catalog_rest_url: REST URL for model catalog
        model_registry_rest_headers: Headers for model registry REST API
        page_size: Number of results per page
        source_label: Source label(s) to filter by (must be comma-separated for multiple filters)
        additional_params: Additional query parameters (e.g., "&filterQuery=name='model_name'")

    Returns:
        Dictionary containing the API response
    """
    url = f"{model_catalog_rest_url[0]}models?pageSize={page_size}"

    if source_label:
        url += f"&sourceLabel={source_label}"

    url += additional_params

    return execute_get_command(url=url, headers=model_registry_rest_headers)
>>>>>>> 21cfe434
<|MERGE_RESOLUTION|>--- conflicted
+++ resolved
@@ -244,7 +244,6 @@
         validate_default_catalog(catalogs=catalogs)
 
 
-<<<<<<< HEAD
 def parse_psql_array_agg_output(psql_output: str) -> dict[str, list[str]]:
     """
     Parse psql output from array_agg query into Python dict.
@@ -380,7 +379,8 @@
 
     is_valid = len(comparison_errors) == 0
     return is_valid, comparison_errors
-=======
+
+
 def get_models_from_api(
     model_catalog_rest_url: list[str],
     model_registry_rest_headers: dict[str, str],
@@ -408,5 +408,4 @@
 
     url += additional_params
 
-    return execute_get_command(url=url, headers=model_registry_rest_headers)
->>>>>>> 21cfe434
+    return execute_get_command(url=url, headers=model_registry_rest_headers)