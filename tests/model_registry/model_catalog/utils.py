--- conflicted
+++ resolved
@@ -213,7 +213,6 @@
     return all_properties - excluded_fields, required_fields - excluded_fields
 
 
-<<<<<<< HEAD
 def validate_filter_options_structure(
     response: dict[Any, Any], expected_properties: set[str] | None = None
 ) -> Tuple[bool, List[str]]:
@@ -333,7 +332,8 @@
                     errors.append(f"Min value ({min_val}) should be <= max value ({max_val}) for '{prop_name}'")
 
     return len(errors) == 0, errors
-=======
+
+
 def validate_model_catalog_configmap_data(configmap: ConfigMap, num_catalogs: int) -> None:
     """
     Validate the model catalog configmap data.
@@ -347,5 +347,4 @@
     catalogs = yaml.safe_load(configmap.instance.data["sources.yaml"])["catalogs"]
     assert len(catalogs) == num_catalogs, f"{configmap.name} should have {num_catalogs} catalog"
     if num_catalogs:
-        validate_default_catalog(catalogs=catalogs)
->>>>>>> 76407d9e
+        validate_default_catalog(catalogs=catalogs)