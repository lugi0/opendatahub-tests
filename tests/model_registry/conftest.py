import pytest
import re
import schemathesis
from typing import Generator, Any
from kubernetes.dynamic.exceptions import ResourceNotFoundError
from ocp_resources.pod import Pod
from ocp_resources.secret import Secret
from ocp_resources.namespace import Namespace
from ocp_resources.service import Service
from ocp_resources.persistent_volume_claim import PersistentVolumeClaim
from ocp_resources.data_science_cluster import DataScienceCluster
from ocp_resources.deployment import Deployment

from ocp_resources.model_registry import ModelRegistry
<<<<<<< HEAD
import schemathesis.schemas
from schemathesis.specs.openapi.schemas import BaseOpenAPISchema
from schemathesis.generation.stateful.state_machine import APIStateMachine
from schemathesis.core.transport import Response
from schemathesis.generation.case import Case
=======
from ocp_resources.resource import ResourceEditor

from pytest import FixtureRequest
>>>>>>> 3bc67455
from simple_logger.logger import get_logger
from kubernetes.dynamic import DynamicClient
from pytest_testconfig import config as py_config
from model_registry.types import RegisteredModel
from tests.model_registry.constants import (
    MR_NAMESPACE,
    MR_OPERATOR_NAME,
    MR_INSTANCE_NAME,
    ISTIO_CONFIG_DICT,
    DB_RESOURCES_NAME,
    MR_DB_IMAGE_DIGEST,
)
from tests.model_registry.utils import get_endpoint_from_mr_service, get_mr_service_by_label
from utilities.infra import create_ns
from utilities.constants import Annotations, Protocols, DscComponents
from model_registry import ModelRegistry as ModelRegistryClient


LOGGER = get_logger(name=__name__)

DEFAULT_LABEL_DICT_DB: dict[str, str] = {
    Annotations.KubernetesIo.NAME: DB_RESOURCES_NAME,
    Annotations.KubernetesIo.INSTANCE: DB_RESOURCES_NAME,
    Annotations.KubernetesIo.PART_OF: DB_RESOURCES_NAME,
}


@pytest.fixture(scope="class")
def model_registry_namespace(request: FixtureRequest, admin_client: DynamicClient) -> Generator[Namespace, Any, Any]:
    with create_ns(
        name=request.param.get("namespace_name", MR_NAMESPACE),
        admin_client=admin_client,
    ) as ns:
        yield ns


@pytest.fixture(scope="class")
def model_registry_db_service(
    admin_client: DynamicClient, model_registry_namespace: Namespace
) -> Generator[Service, Any, Any]:
    with Service(
        client=admin_client,
        name=DB_RESOURCES_NAME,
        namespace=model_registry_namespace.name,
        ports=[
            {
                "name": "mysql",
                "nodePort": 0,
                "port": 3306,
                "protocol": "TCP",
                "appProtocol": "tcp",
                "targetPort": 3306,
            }
        ],
        selector={
            "name": DB_RESOURCES_NAME,
        },
        label=DEFAULT_LABEL_DICT_DB,
        annotations={
            "template.openshift.io/expose-uri": r"mysql://{.spec.clusterIP}:{.spec.ports[?(.name==\mysql\)].port}",
        },
    ) as mr_db_service:
        yield mr_db_service


@pytest.fixture(scope="class")
def model_registry_db_pvc(
    admin_client: DynamicClient,
    model_registry_namespace: Namespace,
) -> Generator[PersistentVolumeClaim, Any, Any]:
    with PersistentVolumeClaim(
        accessmodes="ReadWriteOnce",
        name=DB_RESOURCES_NAME,
        namespace=model_registry_namespace.name,
        client=admin_client,
        size="5Gi",
        label=DEFAULT_LABEL_DICT_DB,
    ) as pvc:
        yield pvc


@pytest.fixture(scope="class")
def model_registry_db_secret(
    admin_client: DynamicClient,
    model_registry_namespace: Namespace,
) -> Generator[Secret, Any, Any]:
    with Secret(
        client=admin_client,
        name=DB_RESOURCES_NAME,
        namespace=model_registry_namespace.name,
        string_data={
            "database-name": "model_registry",
            "database-password": "TheBlurstOfTimes",  # pragma: allowlist secret
            "database-user": "mlmduser",  # pragma: allowlist secret
        },
        label=DEFAULT_LABEL_DICT_DB,
        annotations={
            "template.openshift.io/expose-database_name": "'{.data[''database-name'']}'",
            "template.openshift.io/expose-password": "'{.data[''database-password'']}'",
            "template.openshift.io/expose-username": "'{.data[''database-user'']}'",
        },
    ) as mr_db_secret:
        yield mr_db_secret


@pytest.fixture(scope="class")
def model_registry_db_deployment(
    admin_client: DynamicClient,
    model_registry_namespace: Namespace,
    model_registry_db_secret: Secret,
    model_registry_db_pvc: PersistentVolumeClaim,
    model_registry_db_service: Service,
) -> Generator[Deployment, Any, Any]:
    with Deployment(
        name=DB_RESOURCES_NAME,
        namespace=model_registry_namespace.name,
        annotations={
            "template.alpha.openshift.io/wait-for-ready": "true",
        },
        label=DEFAULT_LABEL_DICT_DB,
        replicas=1,
        revision_history_limit=0,
        selector={"matchLabels": {"name": DB_RESOURCES_NAME}},
        strategy={"type": "Recreate"},
        template={
            "metadata": {
                "labels": {
                    "name": DB_RESOURCES_NAME,
                    "sidecar.istio.io/inject": "false",
                }
            },
            "spec": {
                "containers": [
                    {
                        "env": [
                            {
                                "name": "MYSQL_USER",
                                "valueFrom": {
                                    "secretKeyRef": {
                                        "key": "database-user",
                                        "name": f"{model_registry_db_secret.name}",
                                    }
                                },
                            },
                            {
                                "name": "MYSQL_PASSWORD",
                                "valueFrom": {
                                    "secretKeyRef": {
                                        "key": "database-password",
                                        "name": f"{model_registry_db_secret.name}",
                                    }
                                },
                            },
                            {
                                "name": "MYSQL_ROOT_PASSWORD",
                                "valueFrom": {
                                    "secretKeyRef": {
                                        "key": "database-password",
                                        "name": f"{model_registry_db_secret.name}",
                                    }
                                },
                            },
                            {
                                "name": "MYSQL_DATABASE",
                                "valueFrom": {
                                    "secretKeyRef": {
                                        "key": "database-name",
                                        "name": f"{model_registry_db_secret.name}",
                                    }
                                },
                            },
                        ],
                        "args": [
                            "--datadir",
                            "/var/lib/mysql/datadir",
                            "--default-authentication-plugin=mysql_native_password",
                        ],
                        "image": MR_DB_IMAGE_DIGEST,
                        "imagePullPolicy": "IfNotPresent",
                        "livenessProbe": {
                            "exec": {
                                "command": [
                                    "/bin/bash",
                                    "-c",
                                    "mysqladmin -u${MYSQL_USER} -p${MYSQL_ROOT_PASSWORD} ping",
                                ]
                            },
                            "initialDelaySeconds": 15,
                            "periodSeconds": 10,
                            "timeoutSeconds": 5,
                        },
                        "name": "mysql",
                        "ports": [{"containerPort": 3306, "protocol": "TCP"}],
                        "readinessProbe": {
                            "exec": {
                                "command": [
                                    "/bin/bash",
                                    "-c",
                                    'mysql -D ${MYSQL_DATABASE} -u${MYSQL_USER} -p${MYSQL_ROOT_PASSWORD} -e "SELECT 1"',
                                ]
                            },
                            "initialDelaySeconds": 10,
                            "timeoutSeconds": 5,
                        },
                        "securityContext": {"capabilities": {}, "privileged": False},
                        "terminationMessagePath": "/dev/termination-log",
                        "volumeMounts": [
                            {
                                "mountPath": "/var/lib/mysql",
                                "name": f"{DB_RESOURCES_NAME}-data",
                            }
                        ],
                    }
                ],
                "dnsPolicy": "ClusterFirst",
                "restartPolicy": "Always",
                "volumes": [
                    {
                        "name": f"{DB_RESOURCES_NAME}-data",
                        "persistentVolumeClaim": {"claimName": DB_RESOURCES_NAME},
                    }
                ],
            },
        },
        wait_for_resource=True,
    ) as mr_db_deployment:
        mr_db_deployment.wait_for_replicas(deployed=True)
        yield mr_db_deployment


@pytest.fixture(scope="class")
def model_registry_instance(
    admin_client: DynamicClient,
    model_registry_namespace: Namespace,
    model_registry_db_deployment: Deployment,
    model_registry_db_secret: Secret,
    model_registry_db_service: Service,
) -> Generator[ModelRegistry, Any, Any]:
    with ModelRegistry(
        name=MR_INSTANCE_NAME,
        namespace=model_registry_namespace.name,
        label={
            Annotations.KubernetesIo.NAME: MR_INSTANCE_NAME,
            Annotations.KubernetesIo.INSTANCE: MR_INSTANCE_NAME,
            Annotations.KubernetesIo.PART_OF: MR_OPERATOR_NAME,
            Annotations.KubernetesIo.CREATED_BY: MR_OPERATOR_NAME,
        },
        grpc={},
        rest={},
        istio=ISTIO_CONFIG_DICT,
        mysql={
            "host": f"{model_registry_db_deployment.name}.{model_registry_db_deployment.namespace}.svc.cluster.local",
            "database": model_registry_db_secret.string_data["database-name"],
            "passwordSecret": {"key": "database-password", "name": DB_RESOURCES_NAME},
            "port": 3306,
            "skipDBCreation": False,
            "username": model_registry_db_secret.string_data["database-user"],
        },
        wait_for_resource=True,
    ) as mr:
        mr.wait_for_condition(condition="Available", status="True")
        yield mr


@pytest.fixture(scope="class")
def model_registry_instance_service(
    admin_client: DynamicClient,
    model_registry_namespace: Namespace,
    model_registry_instance: ModelRegistry,
) -> Service:
    return get_mr_service_by_label(
        client=admin_client, ns=model_registry_namespace, mr_instance=model_registry_instance
    )


@pytest.fixture(scope="class")
def model_registry_instance_rest_endpoint(
    admin_client: DynamicClient,
    model_registry_instance_service: Service,
) -> str:
    return get_endpoint_from_mr_service(
        client=admin_client, svc=model_registry_instance_service, protocol=Protocols.REST
    )


@pytest.fixture(scope="class")
<<<<<<< HEAD
def generated_schema(model_registry_instance_rest_endpoint: str) -> BaseOpenAPISchema:
    schema = schemathesis.openapi.from_url(
        url="https://raw.githubusercontent.com/kubeflow/model-registry/main/api/openapi/model-registry.yaml"
    )
    schema.configure(base_url=f"https://{model_registry_instance_rest_endpoint}/")
    return schema


@pytest.fixture
def state_machine(generated_schema: BaseOpenAPISchema, current_client_token: str) -> APIStateMachine:
    BaseAPIWorkflow = generated_schema.as_state_machine()

    class APIWorkflow(BaseAPIWorkflow):  # type: ignore
        headers: dict[str, str]

        def setup(self) -> None:
            self.headers = {"Authorization": f"Bearer {current_client_token}", "Content-Type": "application/json"}

        # these kwargs are passed to requests.request()
        def get_call_kwargs(self, case: Case) -> dict[str, Any]:
            return {"verify": False, "headers": self.headers}

        def after_call(self, response: Response, case: Case) -> None:
            LOGGER.info(f"{case.method} {case.path} -> {response.status_code}")
            LOGGER.info("This is the after_call function")

    return APIWorkflow
=======
def generated_schema(model_registry_instance_rest_endpoint: str) -> Any:
    return schemathesis.from_uri(
        uri="https://raw.githubusercontent.com/kubeflow/model-registry/main/api/openapi/model-registry.yaml",
        base_url=f"https://{model_registry_instance_rest_endpoint}/",
    )


@pytest.fixture(scope="class")
def updated_dsc_component_state_scope_class(
    request: FixtureRequest,
    model_registry_namespace: Namespace,
    dsc_resource: DataScienceCluster,
) -> Generator[DataScienceCluster, Any, Any]:
    original_components = dsc_resource.instance.spec.components
    with ResourceEditor(patches={dsc_resource: {"spec": {"components": request.param["component_patch"]}}}):
        for component_name in request.param["component_patch"]:
            dsc_resource.wait_for_condition(condition=DscComponents.COMPONENT_MAPPING[component_name], status="True")
        yield dsc_resource

    for component_name, value in request.param["component_patch"].items():
        LOGGER.info(f"Waiting for component {component_name} to be updated.")
        if original_components[component_name]["managementState"] == DscComponents.ManagementState.MANAGED:
            dsc_resource.wait_for_condition(condition=DscComponents.COMPONENT_MAPPING[component_name], status="True")
        if (
            component_name == DscComponents.MODELREGISTRY
            and value.get("managementState") == DscComponents.ManagementState.MANAGED
        ):
            # Since namespace specified in registriesNamespace is automatically created after setting
            # managementStateto Managed. We need to explicitly delete it on clean up.
            namespace = Namespace(name=value["registriesNamespace"], ensure_exists=True)
            if namespace:
                namespace.delete(wait=True)


@pytest.fixture(scope="class")
def model_registry_client(current_client_token: str, model_registry_instance_rest_endpoint: str) -> ModelRegistryClient:
    # address and port need to be split in the client instantiation
    server, port = model_registry_instance_rest_endpoint.split(":")
    return ModelRegistryClient(
        server_address=f"{Protocols.HTTPS}://{server}",
        port=port,
        author="opendatahub-test",
        user_token=current_client_token,
        is_secure=False,
    )


@pytest.fixture(scope="class")
def registered_model(request: FixtureRequest, model_registry_client: ModelRegistryClient) -> RegisteredModel:
    return model_registry_client.register_model(
        name=request.param.get("model_name"),
        uri=request.param.get("model_uri"),
        version=request.param.get("model_version"),
        description=request.param.get("model_description"),
        model_format_name=request.param.get("model_format"),
        model_format_version=request.param.get("model_format_version"),
        storage_key=request.param.get("model_storage_key"),
        storage_path=request.param.get("model_storage_path"),
        metadata=request.param.get("model_metadata"),
    )


@pytest.fixture()
def model_registry_operator_pod(admin_client: DynamicClient) -> Pod:
    model_registry_operator_pods = [
        pod
        for pod in Pod.get(dyn_client=admin_client, namespace=py_config["applications_namespace"])
        if re.match(MR_OPERATOR_NAME, pod.name)
    ]
    if not model_registry_operator_pods:
        raise ResourceNotFoundError("Model registry operator pod not found")
    return model_registry_operator_pods[0]
>>>>>>> 3bc67455
<|MERGE_RESOLUTION|>--- conflicted
+++ resolved
@@ -12,17 +12,14 @@
 from ocp_resources.deployment import Deployment
 
 from ocp_resources.model_registry import ModelRegistry
-<<<<<<< HEAD
 import schemathesis.schemas
 from schemathesis.specs.openapi.schemas import BaseOpenAPISchema
 from schemathesis.generation.stateful.state_machine import APIStateMachine
 from schemathesis.core.transport import Response
 from schemathesis.generation.case import Case
-=======
 from ocp_resources.resource import ResourceEditor
 
 from pytest import FixtureRequest
->>>>>>> 3bc67455
 from simple_logger.logger import get_logger
 from kubernetes.dynamic import DynamicClient
 from pytest_testconfig import config as py_config
@@ -309,7 +306,6 @@
 
 
 @pytest.fixture(scope="class")
-<<<<<<< HEAD
 def generated_schema(model_registry_instance_rest_endpoint: str) -> BaseOpenAPISchema:
     schema = schemathesis.openapi.from_url(
         url="https://raw.githubusercontent.com/kubeflow/model-registry/main/api/openapi/model-registry.yaml"
@@ -337,12 +333,6 @@
             LOGGER.info("This is the after_call function")
 
     return APIWorkflow
-=======
-def generated_schema(model_registry_instance_rest_endpoint: str) -> Any:
-    return schemathesis.from_uri(
-        uri="https://raw.githubusercontent.com/kubeflow/model-registry/main/api/openapi/model-registry.yaml",
-        base_url=f"https://{model_registry_instance_rest_endpoint}/",
-    )
 
 
 @pytest.fixture(scope="class")
@@ -409,5 +399,4 @@
     ]
     if not model_registry_operator_pods:
         raise ResourceNotFoundError("Model registry operator pod not found")
-    return model_registry_operator_pods[0]
->>>>>>> 3bc67455
+    return model_registry_operator_pods[0]