import pytest
from pytest import Config
from typing import Generator, Any

from ocp_resources.infrastructure import Infrastructure
from ocp_resources.pod import Pod
from ocp_resources.secret import Secret
from ocp_resources.namespace import Namespace
from ocp_resources.service import Service
from ocp_resources.persistent_volume_claim import PersistentVolumeClaim
from ocp_resources.data_science_cluster import DataScienceCluster
from ocp_resources.deployment import Deployment

from ocp_resources.model_registry_modelregistry_opendatahub_io import ModelRegistry
from ocp_resources.resource import ResourceEditor

from pytest import FixtureRequest
from simple_logger.logger import get_logger
from kubernetes.dynamic import DynamicClient
from pytest_testconfig import config as py_config
from model_registry.types import RegisteredModel
import uuid

from tests.model_registry.constants import (
    MR_OPERATOR_NAME,
    MR_INSTANCE_NAME,
    DB_RESOURCES_NAME,
    MODEL_REGISTRY_DB_SECRET_STR_DATA,
    MODEL_REGISTRY_DB_SECRET_ANNOTATIONS,
    OAUTH_PROXY_CONFIG_DICT,
    MODEL_REGISTRY_STANDARD_LABELS,
    ISTIO_CONFIG_DICT,
)
from tests.model_registry.rest_api.utils import ModelRegistryV1Alpha1
from utilities.constants import Labels, Protocols
from tests.model_registry.utils import (
    get_endpoint_from_mr_service,
    get_mr_service_by_label,
    get_model_registry_deployment_template_dict,
    get_model_registry_db_label_dict,
    wait_for_pods_running,
)
from utilities.constants import DscComponents
from model_registry import ModelRegistry as ModelRegistryClient
from semver import Version
from utilities.general import wait_for_pods_by_labels

LOGGER = get_logger(name=__name__)

MIN_MR_VERSION = Version.parse(version="2.20.0")


@pytest.fixture(scope="class")
def model_registry_namespace(updated_dsc_component_state_scope_class: DataScienceCluster) -> str:
    return updated_dsc_component_state_scope_class.instance.spec.components.modelregistry.registriesNamespace


@pytest.fixture(scope="class")
def model_registry_db_service(
    pytestconfig: Config,
    admin_client: DynamicClient,
    model_registry_namespace: str,
    teardown_resources: bool,
    is_model_registry_oauth: bool,
) -> Generator[Service, Any, Any]:
    if pytestconfig.option.post_upgrade:
        mr_db_service = Service(name=DB_RESOURCES_NAME, namespace=model_registry_namespace, ensure_exists=True)
        yield mr_db_service
        mr_db_service.delete(wait=True)
    else:
        with Service(
            client=admin_client,
            name=DB_RESOURCES_NAME,
            namespace=model_registry_namespace,
            ports=[
                {
                    "name": "mysql",
                    "nodePort": 0,
                    "port": 3306,
                    "protocol": "TCP",
                    "appProtocol": "tcp",
                    "targetPort": 3306,
                }
            ],
            selector={
                "name": DB_RESOURCES_NAME,
            },
            label=get_model_registry_db_label_dict(db_resource_name=DB_RESOURCES_NAME),
            annotations={
                "template.openshift.io/expose-uri": r"mysql://{.spec.clusterIP}:{.spec.ports[?(.name==\mysql\)].port}",
            },
            teardown=teardown_resources,
        ) as mr_db_service:
            yield mr_db_service


@pytest.fixture(scope="class")
def model_registry_db_pvc(
    pytestconfig: Config,
    admin_client: DynamicClient,
    model_registry_namespace: str,
    teardown_resources: bool,
    is_model_registry_oauth: bool,
) -> Generator[PersistentVolumeClaim, Any, Any]:
    if pytestconfig.option.post_upgrade:
        mr_db_pvc = PersistentVolumeClaim(
            name=DB_RESOURCES_NAME, namespace=model_registry_namespace, ensure_exists=True
        )
        yield mr_db_pvc
        mr_db_pvc.delete(wait=True)
    else:
        with PersistentVolumeClaim(
            accessmodes="ReadWriteOnce",
            name=DB_RESOURCES_NAME,
            namespace=model_registry_namespace,
            client=admin_client,
            size="5Gi",
            label=get_model_registry_db_label_dict(db_resource_name=DB_RESOURCES_NAME),
            teardown=teardown_resources,
        ) as pvc:
            yield pvc


@pytest.fixture(scope="class")
def model_registry_db_secret(
    pytestconfig: Config,
    admin_client: DynamicClient,
    model_registry_namespace: str,
    teardown_resources: bool,
    is_model_registry_oauth: bool,
) -> Generator[Secret, Any, Any]:
    if pytestconfig.option.post_upgrade:
        mr_db_secret = Secret(name=DB_RESOURCES_NAME, namespace=model_registry_namespace, ensure_exists=True)
        yield mr_db_secret
        mr_db_secret.delete(wait=True)
    else:
        with Secret(
            client=admin_client,
            name=DB_RESOURCES_NAME,
            namespace=model_registry_namespace,
            string_data=MODEL_REGISTRY_DB_SECRET_STR_DATA,
            label=get_model_registry_db_label_dict(db_resource_name=DB_RESOURCES_NAME),
            annotations=MODEL_REGISTRY_DB_SECRET_ANNOTATIONS,
            teardown=teardown_resources,
        ) as mr_db_secret:
            yield mr_db_secret


@pytest.fixture(scope="class")
def model_registry_db_deployment(
    pytestconfig: Config,
    model_registry_namespace: str,
    model_registry_db_secret: Secret,
    teardown_resources: bool,
    is_model_registry_oauth: bool,
) -> Generator[Deployment, Any, Any]:
    if pytestconfig.option.post_upgrade:
        db_deployment = Deployment(name=DB_RESOURCES_NAME, namespace=model_registry_namespace, ensure_exists=True)
        yield db_deployment
        db_deployment.delete(wait=True)
    else:
        with Deployment(
            name=DB_RESOURCES_NAME,
            namespace=model_registry_namespace,
            annotations={
                "template.alpha.openshift.io/wait-for-ready": "true",
            },
            label=get_model_registry_db_label_dict(db_resource_name=DB_RESOURCES_NAME),
            replicas=1,
            revision_history_limit=0,
            selector={"matchLabels": {"name": DB_RESOURCES_NAME}},
            strategy={"type": "Recreate"},
            template=get_model_registry_deployment_template_dict(
                secret_name=model_registry_db_secret.name, resource_name=DB_RESOURCES_NAME
            ),
            wait_for_resource=True,
            teardown=teardown_resources,
        ) as mr_db_deployment:
            mr_db_deployment.wait_for_replicas(deployed=True)
            yield mr_db_deployment


@pytest.fixture(scope="class")
def model_registry_mysql_metadata_db(
    model_registry_db_secret: Secret,
    model_registry_db_pvc: PersistentVolumeClaim,
    model_registry_db_service: Service,
    model_registry_db_deployment: Deployment,
) -> Deployment:
    return model_registry_db_deployment


@pytest.fixture(scope="class")
def model_registry_instance_mysql(
    pytestconfig: Config,
    admin_client: DynamicClient,
    model_registry_namespace: str,
    model_registry_mysql_config: dict[str, Any],
    teardown_resources: bool,
    is_model_registry_oauth: bool,
) -> Generator[ModelRegistry, Any, Any]:
    """Creates a model registry instance with oauth proxy configuration."""
    if pytestconfig.option.post_upgrade:
        mr_instance = ModelRegistry(name=MR_INSTANCE_NAME, namespace=model_registry_namespace, ensure_exists=True)
        yield mr_instance
        mr_instance.delete(wait=True)
    else:
        istio_config = None
        oauth_config = None
        mr_class_name = ModelRegistry
        if is_model_registry_oauth:
            LOGGER.warning("Requested Ouath Proxy configuration:")
            oauth_config = OAUTH_PROXY_CONFIG_DICT
        else:
            LOGGER.warning("Requested OSSM configuration:")
            istio_config = ISTIO_CONFIG_DICT
            mr_class_name = ModelRegistryV1Alpha1
        with mr_class_name(
            name=MR_INSTANCE_NAME,
            namespace=model_registry_namespace,
            label=MODEL_REGISTRY_STANDARD_LABELS,
            grpc={},
            rest={},
            istio=istio_config,
            oauth_proxy=oauth_config,
            mysql=model_registry_mysql_config,
            wait_for_resource=True,
            teardown=teardown_resources,
        ) as mr:
            mr.wait_for_condition(condition="Available", status="True")
            mr.wait_for_condition(condition="OAuthProxyAvailable", status="True")
            wait_for_pods_running(
                admin_client=admin_client, namespace_name=model_registry_namespace, number_of_consecutive_checks=6
            )
            yield mr


@pytest.fixture(scope="class")
def model_registry_mysql_config(request: FixtureRequest, model_registry_namespace: str) -> dict[str, Any]:
    """
    Fixture to build the MySQL config dictionary for Model Registry.
    Expects request.param to be a dict. If 'sslRootCertificateConfigMap' is not present, it defaults to None.
    If 'sslRootCertificateConfigMap' is present, it will be used to configure the MySQL connection.
    Args:
        request: The pytest request object
        model_registry_namespace: The model registry namespoce
    Returns:
        dict[str, Any]: The MySQL config dictionary
    """
    param = request.param if hasattr(request, "param") else {}
    config = {
        "host": f"{DB_RESOURCES_NAME}.{model_registry_namespace}.svc.cluster.local",
        "database": MODEL_REGISTRY_DB_SECRET_STR_DATA["database-name"],
        "passwordSecret": {"key": "database-password", "name": DB_RESOURCES_NAME},
        "port": param.get("port", 3306),
        "skipDBCreation": False,
        "username": MODEL_REGISTRY_DB_SECRET_STR_DATA["database-user"],
    }
    if "sslRootCertificateConfigMap" in param:
        config["sslRootCertificateConfigMap"] = param["sslRootCertificateConfigMap"]

    return config


@pytest.fixture(scope="class")
def model_registry_instance_rest_endpoint(admin_client: DynamicClient, model_registry_namespace: str) -> str:
    return get_endpoint_from_mr_service(
        svc=get_mr_service_by_label(
            client=admin_client,
            namespace_name=model_registry_namespace,
            mr_instance=ModelRegistry(name=MR_INSTANCE_NAME, namespace=model_registry_namespace),
        ),
        protocol=Protocols.REST,
    )


@pytest.fixture(scope="class")
def updated_dsc_component_state_scope_class(
    pytestconfig: Config,
    admin_client: DynamicClient,
    request: FixtureRequest,
    dsc_resource: DataScienceCluster,
    teardown_resources: bool,
    is_model_registry_oauth: bool,
) -> Generator[DataScienceCluster, Any, Any]:
    if not teardown_resources or pytestconfig.option.post_upgrade:
        # if we are not tearing down resources or we are in post upgrade, we don't need to do anything
        # the pre_upgrade/post_upgrade fixtures will handle the rest
        yield dsc_resource
    else:
        original_components = dsc_resource.instance.spec.components
        component_patch = request.param["component_patch"]

        with ResourceEditor(patches={dsc_resource: {"spec": {"components": component_patch}}}):
            for component_name in component_patch:
                dsc_resource.wait_for_condition(
                    condition=DscComponents.COMPONENT_MAPPING[component_name], status="True"
                )
            if component_patch.get(DscComponents.MODELREGISTRY):
                namespace = Namespace(
                    name=dsc_resource.instance.spec.components.modelregistry.registriesNamespace, ensure_exists=True
                )
                namespace.wait_for_status(status=Namespace.Status.ACTIVE)
            wait_for_pods_running(
                admin_client=admin_client,
                namespace_name=py_config["applications_namespace"],
                number_of_consecutive_checks=6,
            )
            yield dsc_resource

        for component_name, value in component_patch.items():
            LOGGER.info(f"Waiting for component {component_name} to be updated.")
            if original_components[component_name]["managementState"] == DscComponents.ManagementState.MANAGED:
                dsc_resource.wait_for_condition(
                    condition=DscComponents.COMPONENT_MAPPING[component_name], status="True"
                )
            if (
                component_name == DscComponents.MODELREGISTRY
                and value.get("managementState") == DscComponents.ManagementState.MANAGED
            ):
                # Since namespace specified in registriesNamespace is automatically created after setting
                # managementStateto Managed. We need to explicitly delete it on clean up.
                namespace = Namespace(name=value["registriesNamespace"], ensure_exists=True)
                if namespace:
                    namespace.delete(wait=True)


@pytest.fixture(scope="class")
def pre_upgrade_dsc_patch(
    dsc_resource: DataScienceCluster,
    admin_client: DynamicClient,
) -> DataScienceCluster:
    original_components = dsc_resource.instance.spec.components
    component_patch = {DscComponents.MODELREGISTRY: {"managementState": DscComponents.ManagementState.MANAGED}}
    if (
        original_components.get(DscComponents.MODELREGISTRY).get("managementState")
        == DscComponents.ManagementState.MANAGED
    ):
        pytest.fail("Model Registry is already set to Managed before upgrade - was this intentional?")
    else:
        editor = ResourceEditor(patches={dsc_resource: {"spec": {"components": component_patch}}})
        editor.update()
        dsc_resource.wait_for_condition(condition=DscComponents.COMPONENT_MAPPING["modelregistry"], status="True")
        namespace = Namespace(
            name=dsc_resource.instance.spec.components.modelregistry.registriesNamespace, ensure_exists=True
        )
        namespace.wait_for_status(status=Namespace.Status.ACTIVE)
        wait_for_pods_running(
            admin_client=admin_client,
            namespace_name=py_config["applications_namespace"],
            number_of_consecutive_checks=6,
        )
        return dsc_resource


@pytest.fixture(scope="class")
def post_upgrade_dsc_patch(
    dsc_resource: DataScienceCluster,
) -> Generator[DataScienceCluster, Any, Any]:
    # yield right away so that the rest of the fixture is executed at teardown time
    yield dsc_resource

    # the state we found after the upgrade
    original_components = dsc_resource.instance.spec.components
    # We don't have an easy way to figure out the state of the components before the upgrade at runtime
    # For now we know that MR has to go back to Removed after post upgrade tests are run
    component_patch = {DscComponents.MODELREGISTRY: {"managementState": DscComponents.ManagementState.REMOVED}}
    if (
        original_components.get(DscComponents.MODELREGISTRY).get("managementState")
        == DscComponents.ManagementState.REMOVED
    ):
        pytest.fail("Model Registry is already set to Removed after upgrade - was this intentional?")
    else:
        editor = ResourceEditor(patches={dsc_resource: {"spec": {"components": component_patch}}})
        editor.update()
    ns = original_components.get(DscComponents.MODELREGISTRY).get("registriesNamespace")
    namespace = Namespace(name=ns, ensure_exists=True)
    if namespace:
        namespace.delete(wait=True)


@pytest.fixture(scope="class")
def model_registry_client(
    current_client_token: str,
    model_registry_instance_rest_endpoint: str,
) -> ModelRegistryClient:
    """
    Get a client for the model registry instance.
    Args:
        request: The pytest request object
        current_client_token: The current client token
    Returns:
        ModelRegistryClient: A client for the model registry instance
    """
    server, port = model_registry_instance_rest_endpoint.split(":")
    return ModelRegistryClient(
        server_address=f"{Protocols.HTTPS}://{server}",
        port=int(port),
        author="opendatahub-test",
        user_token=current_client_token,
        is_secure=False,
    )


@pytest.fixture(scope="class")
def registered_model(request: FixtureRequest, model_registry_client: ModelRegistryClient) -> RegisteredModel:
    return model_registry_client.register_model(
        name=request.param.get("model_name"),
        uri=request.param.get("model_uri"),
        version=request.param.get("model_version"),
        description=request.param.get("model_description"),
        model_format_name=request.param.get("model_format"),
        model_format_version=request.param.get("model_format_version"),
        storage_key=request.param.get("model_storage_key"),
        storage_path=request.param.get("model_storage_path"),
        metadata=request.param.get("model_metadata"),
    )


@pytest.fixture()
def model_registry_operator_pod(admin_client: DynamicClient) -> Generator[Pod, Any, Any]:
    """Get the model registry operator pod."""
    yield wait_for_pods_by_labels(
        admin_client=admin_client,
        namespace=py_config["applications_namespace"],
        label_selector=f"{Labels.OpenDataHubIo.NAME}={MR_OPERATOR_NAME}",
        expected_num_pods=1,
    )[0]


@pytest.fixture()
def model_registry_instance_pod(admin_client: DynamicClient) -> Generator[Pod, Any, Any]:
    """Get the model registry instance pod."""
    yield wait_for_pods_by_labels(
        admin_client=admin_client,
        namespace=py_config["model_registry_namespace"],
        label_selector=f"app={MR_INSTANCE_NAME}",
        expected_num_pods=1,
    )[0]


@pytest.fixture()
def model_registry_db_instance_pod(admin_client: DynamicClient) -> Generator[Pod, Any, Any]:
    """Get the model registry instance pod."""
    yield wait_for_pods_by_labels(
        admin_client=admin_client,
        namespace=py_config["model_registry_namespace"],
        label_selector=f"name={DB_RESOURCES_NAME}",
        expected_num_pods=1,
    )[0]


@pytest.fixture()
def set_mr_db_dirty(model_registry_db_instance_pod: Pod) -> int:
    """Set the model registry database dirty and return the latest migration version"""
    output = model_registry_db_instance_pod.execute(
        command=[
            "mysql",
            "-u",
            MODEL_REGISTRY_DB_SECRET_STR_DATA["database-user"],
            f"-p{MODEL_REGISTRY_DB_SECRET_STR_DATA['database-password']}",
            "-e",
            "SELECT version FROM schema_migrations ORDER BY version DESC LIMIT 1;",
            MODEL_REGISTRY_DB_SECRET_STR_DATA["database-name"],
        ]
    )
    latest_migration_version = int(output.strip().split()[1])
    model_registry_db_instance_pod.execute(
        command=[
            "mysql",
            "-u",
            MODEL_REGISTRY_DB_SECRET_STR_DATA["database-user"],
            f"-p{MODEL_REGISTRY_DB_SECRET_STR_DATA['database-password']}",
            "-e",
            f"UPDATE schema_migrations SET dirty = 1 WHERE version = {latest_migration_version};",
            MODEL_REGISTRY_DB_SECRET_STR_DATA["database-name"],
        ]
    )
    return latest_migration_version


@pytest.fixture()
def delete_mr_deployment() -> None:
    """Delete the model registry deployment"""
    mr_deployment = Deployment(
        name=MR_INSTANCE_NAME, namespace=py_config["model_registry_namespace"], ensure_exists=True
    )
    mr_deployment.delete(wait=True)


@pytest.fixture(scope="class")
def is_model_registry_oauth(request: FixtureRequest) -> bool:
    return getattr(request, "param", {}).get("use_oauth_proxy", True)


@pytest.fixture(scope="session")
def api_server_url(admin_client: DynamicClient) -> str:
    infrastructure = Infrastructure(client=admin_client, name="cluster", ensure_exists=True)
    return infrastructure.instance.status.apiServerURL


<<<<<<< HEAD
# =============================================================================
# DUPLICATED RESOURCE FIXTURES
# =============================================================================


@pytest.fixture(scope="class")
def db_name_1() -> str:
    """Generate a unique name for the first DB instance."""
    return f"db-instance-1-{str(uuid.uuid4())[:8]}"


@pytest.fixture(scope="class")
def db_secret_1(model_registry_namespace: str, db_name_1: str, teardown_resources: bool) -> Generator[Secret, Any, Any]:
    """Create the first DB secret."""
    with Secret(
        name=db_name_1,
        namespace=model_registry_namespace,
        string_data=MODEL_REGISTRY_DB_SECRET_STR_DATA,
        label=get_model_registry_db_label_dict(db_resource_name=db_name_1),
        annotations=MODEL_REGISTRY_DB_SECRET_ANNOTATIONS,
        teardown=teardown_resources,
    ) as secret:
        yield secret


@pytest.fixture(scope="class")
def db_pvc_1(
    model_registry_namespace: str, db_name_1: str, teardown_resources: bool
) -> Generator[PersistentVolumeClaim, Any, Any]:
    """Create the first DB PVC."""
    with PersistentVolumeClaim(
        name=db_name_1,
        namespace=model_registry_namespace,
        accessmodes="ReadWriteOnce",
        size="5Gi",
        label=get_model_registry_db_label_dict(db_resource_name=db_name_1),
        teardown=teardown_resources,
    ) as pvc:
        yield pvc


@pytest.fixture(scope="class")
def db_service_1(
    model_registry_namespace: str, db_name_1: str, teardown_resources: bool
) -> Generator[Service, Any, Any]:
    """Create the first DB service."""
    with Service(
        name=db_name_1,
        namespace=model_registry_namespace,
        ports=[{"name": "mysql", "port": 3306, "protocol": "TCP", "targetPort": 3306}],
        selector={"name": db_name_1},
        label=get_model_registry_db_label_dict(db_resource_name=db_name_1),
        teardown=teardown_resources,
    ) as service:
        yield service


@pytest.fixture(scope="class")
def db_deployment_1(
    model_registry_namespace: str, db_name_1: str, teardown_resources: bool
) -> Generator[Deployment, Any, Any]:
    """Create the first DB deployment."""
    with Deployment(
        name=db_name_1,
        namespace=model_registry_namespace,
        template=get_model_registry_deployment_template_dict(secret_name=db_name_1, resource_name=db_name_1),
        label=get_model_registry_db_label_dict(db_resource_name=db_name_1),
        replicas=1,
        revision_history_limit=0,
        selector={"matchLabels": {"name": db_name_1}},
        strategy={"type": "Recreate"},
        wait_for_resource=True,
        teardown=teardown_resources,
    ) as deployment:
        deployment.wait_for_replicas(deployed=True)
        yield deployment


@pytest.fixture(scope="class")
def model_registry_instance_1(
    db_name_1: str, model_registry_namespace: str, teardown_resources: bool, is_model_registry_oauth: bool
) -> Generator[ModelRegistry, Any, Any]:
    """Create the first Model Registry instance (default/oauth)."""
    mysql_config = {
        "host": f"{db_name_1}.{model_registry_namespace}.svc.cluster.local",
        "database": MODEL_REGISTRY_DB_SECRET_STR_DATA["database-name"],
        "passwordSecret": {"key": "database-password", "name": db_name_1},
        "port": 3306,
        "skipDBCreation": False,
        "username": MODEL_REGISTRY_DB_SECRET_STR_DATA["database-user"],
    }
    istio_config = None
    oauth_config = None
    mr_class_name = ModelRegistry
    if is_model_registry_oauth:
        LOGGER.warning("Requested Ouath Proxy configuration:")
        oauth_config = OAUTH_PROXY_CONFIG_DICT
    else:
        LOGGER.warning("Requested OSSM configuration:")
        istio_config = ISTIO_CONFIG_DICT
        mr_class_name = ModelRegistryV1Alpha1
    mr_name = f"mr-instance-1-{str(uuid.uuid4())[:8]}"
    with mr_class_name(
        name=mr_name,
        namespace=model_registry_namespace,
        grpc={},
        rest={},
        label=MODEL_REGISTRY_STANDARD_LABELS,
        istio=istio_config,
        oauth_proxy=oauth_config,
        mysql=mysql_config,
        wait_for_resource=True,
        teardown=teardown_resources,
    ) as mr_instance:
        mr_instance.wait_for_condition(condition="Available", status="True")
        mr_instance.wait_for_condition(condition="OAuthProxyAvailable", status="True")
        yield mr_instance


# --- Instance 2 Resources ---


@pytest.fixture(scope="class")
def db_name_2() -> str:
    """Generate a unique name for the second DB instance."""
    return f"db-instance-2-{str(uuid.uuid4())[:8]}"


@pytest.fixture(scope="class")
def db_secret_2(model_registry_namespace: str, db_name_2: str, teardown_resources: bool) -> Generator[Secret, Any, Any]:
    """Create the second DB secret."""
    with Secret(
        name=db_name_2,
        namespace=model_registry_namespace,
        string_data=MODEL_REGISTRY_DB_SECRET_STR_DATA,
        label=get_model_registry_db_label_dict(db_resource_name=db_name_2),
        annotations=MODEL_REGISTRY_DB_SECRET_ANNOTATIONS,
        teardown=teardown_resources,
    ) as secret:
        yield secret


@pytest.fixture(scope="class")
def db_pvc_2(
    model_registry_namespace: str, db_name_2: str, teardown_resources: bool
) -> Generator[PersistentVolumeClaim, Any, Any]:
    """Create the second DB PVC."""
    with PersistentVolumeClaim(
        name=db_name_2,
        namespace=model_registry_namespace,
        accessmodes="ReadWriteOnce",
        size="5Gi",
        label=get_model_registry_db_label_dict(db_resource_name=db_name_2),
        teardown=teardown_resources,
    ) as pvc:
        yield pvc


@pytest.fixture(scope="class")
def db_service_2(
    model_registry_namespace: str, db_name_2: str, teardown_resources: bool
) -> Generator[Service, Any, Any]:
    """Create the second DB service."""
    with Service(
        name=db_name_2,
        namespace=model_registry_namespace,
        ports=[{"name": "mysql", "port": 3306, "protocol": "TCP", "targetPort": 3306}],
        selector={"name": db_name_2},
        label=get_model_registry_db_label_dict(db_resource_name=db_name_2),
        teardown=teardown_resources,
    ) as service:
        yield service


@pytest.fixture(scope="class")
def db_deployment_2(
    model_registry_namespace: str, db_name_2: str, teardown_resources: bool
) -> Generator[Deployment, Any, Any]:
    """Create the second DB deployment."""
    with Deployment(
        name=db_name_2,
        namespace=model_registry_namespace,
        template=get_model_registry_deployment_template_dict(secret_name=db_name_2, resource_name=db_name_2),
        label=get_model_registry_db_label_dict(db_resource_name=db_name_2),
        replicas=1,
        revision_history_limit=0,
        selector={"matchLabels": {"name": db_name_2}},
        strategy={"type": "Recreate"},
        wait_for_resource=True,
        teardown=teardown_resources,
    ) as deployment:
        deployment.wait_for_replicas(deployed=True)
        yield deployment


@pytest.fixture(scope="class")
def model_registry_instance_2(
    model_registry_namespace: str, db_name_2: str, teardown_resources: bool, is_model_registry_oauth: bool
) -> Generator[ModelRegistry, Any, Any]:
    """Create the second Model Registry instance (istio)."""
    mysql_config = {
        "host": f"{db_name_2}.{model_registry_namespace}.svc.cluster.local",
        "database": MODEL_REGISTRY_DB_SECRET_STR_DATA["database-name"],
        "passwordSecret": {"key": "database-password", "name": db_name_2},
        "port": 3306,
        "skipDBCreation": False,
        "username": MODEL_REGISTRY_DB_SECRET_STR_DATA["database-user"],
    }
    istio_config = None
    oauth_config = None
    mr_class_name = ModelRegistry
    if is_model_registry_oauth:
        LOGGER.warning("Requested Ouath Proxy configuration:")
        oauth_config = OAUTH_PROXY_CONFIG_DICT
    else:
        LOGGER.warning("Requested OSSM configuration:")
        istio_config = ISTIO_CONFIG_DICT
        mr_class_name = ModelRegistryV1Alpha1
    mr_name = f"mr-instance-2-{str(uuid.uuid4())[:8]}"
    with mr_class_name(
        name=mr_name,
        namespace=model_registry_namespace,
        grpc={},
        rest={},
        label=MODEL_REGISTRY_STANDARD_LABELS,
        istio=istio_config,
        oauth_proxy=oauth_config,
        mysql=mysql_config,
        wait_for_resource=True,
        teardown=teardown_resources,
    ) as mr_instance:
        mr_instance.wait_for_condition(condition="Available", status="True")
        mr_instance.wait_for_condition(condition="OAuthProxyAvailable", status="True")
        yield mr_instance
=======
@pytest.fixture(scope="class")
def model_registry_rest_url(model_registry_instance_rest_endpoint: str) -> str:
    # address and port need to be split in the client instantiation
    return f"{Protocols.HTTPS}://{model_registry_instance_rest_endpoint}"


@pytest.fixture(scope="class")
def model_registry_rest_headers(current_client_token: str) -> dict[str, str]:
    return {
        "Authorization": f"Bearer {current_client_token}",
        "accept": "application/json",
        "Content-Type": "application/json",
    }


@pytest.fixture(scope="class")
def model_registry_deployment_containers(model_registry_namespace: str) -> list[dict[str, Any]]:
    return Deployment(
        name=MR_INSTANCE_NAME, namespace=model_registry_namespace, ensure_exists=True
    ).instance.spec.template.spec.containers


@pytest.fixture(scope="class")
def model_registry_pod(admin_client: DynamicClient, model_registry_namespace: str) -> Pod:
    mr_pod = list(
        Pod.get(
            dyn_client=admin_client,
            namespace=model_registry_namespace,
            label_selector=f"app={MR_INSTANCE_NAME}",
        )
    )
    assert len(mr_pod) == 1
    return mr_pod[0]
>>>>>>> 7c3a5586
<|MERGE_RESOLUTION|>--- conflicted
+++ resolved
@@ -497,9 +497,42 @@
 def api_server_url(admin_client: DynamicClient) -> str:
     infrastructure = Infrastructure(client=admin_client, name="cluster", ensure_exists=True)
     return infrastructure.instance.status.apiServerURL
-
-
-<<<<<<< HEAD
+  
+@pytest.fixture(scope="class")
+def model_registry_rest_url(model_registry_instance_rest_endpoint: str) -> str:
+    # address and port need to be split in the client instantiation
+    return f"{Protocols.HTTPS}://{model_registry_instance_rest_endpoint}"
+
+
+@pytest.fixture(scope="class")
+def model_registry_rest_headers(current_client_token: str) -> dict[str, str]:
+    return {
+        "Authorization": f"Bearer {current_client_token}",
+        "accept": "application/json",
+        "Content-Type": "application/json",
+    }
+
+
+@pytest.fixture(scope="class")
+def model_registry_deployment_containers(model_registry_namespace: str) -> list[dict[str, Any]]:
+    return Deployment(
+        name=MR_INSTANCE_NAME, namespace=model_registry_namespace, ensure_exists=True
+    ).instance.spec.template.spec.containers
+
+
+@pytest.fixture(scope="class")
+def model_registry_pod(admin_client: DynamicClient, model_registry_namespace: str) -> Pod:
+    mr_pod = list(
+        Pod.get(
+            dyn_client=admin_client,
+            namespace=model_registry_namespace,
+            label_selector=f"app={MR_INSTANCE_NAME}",
+        )
+    )
+    assert len(mr_pod) == 1
+    return mr_pod[0]
+
+
 # =============================================================================
 # DUPLICATED RESOURCE FIXTURES
 # =============================================================================
@@ -733,39 +766,4 @@
     ) as mr_instance:
         mr_instance.wait_for_condition(condition="Available", status="True")
         mr_instance.wait_for_condition(condition="OAuthProxyAvailable", status="True")
-        yield mr_instance
-=======
-@pytest.fixture(scope="class")
-def model_registry_rest_url(model_registry_instance_rest_endpoint: str) -> str:
-    # address and port need to be split in the client instantiation
-    return f"{Protocols.HTTPS}://{model_registry_instance_rest_endpoint}"
-
-
-@pytest.fixture(scope="class")
-def model_registry_rest_headers(current_client_token: str) -> dict[str, str]:
-    return {
-        "Authorization": f"Bearer {current_client_token}",
-        "accept": "application/json",
-        "Content-Type": "application/json",
-    }
-
-
-@pytest.fixture(scope="class")
-def model_registry_deployment_containers(model_registry_namespace: str) -> list[dict[str, Any]]:
-    return Deployment(
-        name=MR_INSTANCE_NAME, namespace=model_registry_namespace, ensure_exists=True
-    ).instance.spec.template.spec.containers
-
-
-@pytest.fixture(scope="class")
-def model_registry_pod(admin_client: DynamicClient, model_registry_namespace: str) -> Pod:
-    mr_pod = list(
-        Pod.get(
-            dyn_client=admin_client,
-            namespace=model_registry_namespace,
-            label_selector=f"app={MR_INSTANCE_NAME}",
-        )
-    )
-    assert len(mr_pod) == 1
-    return mr_pod[0]
->>>>>>> 7c3a5586
+        yield mr_instance