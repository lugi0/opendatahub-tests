import os
import pytest
from pytest import Config
import schemathesis
from typing import Generator, Any

from ocp_resources.infrastructure import Infrastructure
from ocp_resources.pod import Pod
from ocp_resources.secret import Secret
from ocp_resources.namespace import Namespace
from ocp_resources.service import Service
from ocp_resources.persistent_volume_claim import PersistentVolumeClaim
from ocp_resources.data_science_cluster import DataScienceCluster
from ocp_resources.deployment import Deployment

from ocp_resources.model_registry_modelregistry_opendatahub_io import ModelRegistry
from schemathesis.specs.openapi.schemas import BaseOpenAPISchema
from schemathesis.generation.stateful.state_machine import APIStateMachine
from schemathesis.core.transport import Response
from schemathesis.generation.case import Case
from ocp_resources.resource import ResourceEditor

from pytest import FixtureRequest
from simple_logger.logger import get_logger
from kubernetes.dynamic import DynamicClient
from pytest_testconfig import config as py_config
from model_registry.types import RegisteredModel

from tests.model_registry.constants import (
    MR_OPERATOR_NAME,
    MR_INSTANCE_NAME,
    DB_RESOURCES_NAME,
    MODEL_REGISTRY_DB_SECRET_STR_DATA,
    MODEL_REGISTRY_DB_SECRET_ANNOTATIONS,
    OAUTH_PROXY_CONFIG_DICT,
    MODEL_REGISTRY_STANDARD_LABELS,
    ISTIO_CONFIG_DICT,
)
from utilities.constants import Labels
from tests.model_registry.utils import (
    get_endpoint_from_mr_service,
    get_mr_service_by_label,
    get_model_registry_deployment_template_dict,
    get_model_registry_db_label_dict,
    wait_for_pods_running,
)
from utilities.constants import Protocols, DscComponents
from model_registry import ModelRegistry as ModelRegistryClient
from semver import Version
from utilities.general import wait_for_pods_by_labels

LOGGER = get_logger(name=__name__)

MIN_MR_VERSION = Version.parse(version="2.20.0")


@pytest.fixture(scope="class")
def model_registry_namespace(updated_dsc_component_state_scope_class: DataScienceCluster) -> str:
    return updated_dsc_component_state_scope_class.instance.spec.components.modelregistry.registriesNamespace


@pytest.fixture(scope="class")
def model_registry_db_service(
    pytestconfig: Config,
    admin_client: DynamicClient,
    model_registry_namespace: str,
    teardown_resources: bool,
) -> Generator[Service, Any, Any]:
    if pytestconfig.option.post_upgrade:
        mr_db_service = Service(name=DB_RESOURCES_NAME, namespace=model_registry_namespace, ensure_exists=True)
        yield mr_db_service
        mr_db_service.delete(wait=True)
    else:
        with Service(
            client=admin_client,
            name=DB_RESOURCES_NAME,
            namespace=model_registry_namespace,
            ports=[
                {
                    "name": "mysql",
                    "nodePort": 0,
                    "port": 3306,
                    "protocol": "TCP",
                    "appProtocol": "tcp",
                    "targetPort": 3306,
                }
            ],
            selector={
                "name": DB_RESOURCES_NAME,
            },
            label=get_model_registry_db_label_dict(db_resource_name=DB_RESOURCES_NAME),
            annotations={
                "template.openshift.io/expose-uri": r"mysql://{.spec.clusterIP}:{.spec.ports[?(.name==\mysql\)].port}",
            },
            teardown=teardown_resources,
        ) as mr_db_service:
            yield mr_db_service


@pytest.fixture(scope="class")
def model_registry_db_pvc(
    pytestconfig: Config,
    admin_client: DynamicClient,
    model_registry_namespace: str,
    teardown_resources: bool,
) -> Generator[PersistentVolumeClaim, Any, Any]:
    if pytestconfig.option.post_upgrade:
        mr_db_pvc = PersistentVolumeClaim(
            name=DB_RESOURCES_NAME, namespace=model_registry_namespace, ensure_exists=True
        )
        yield mr_db_pvc
        mr_db_pvc.delete(wait=True)
    else:
        with PersistentVolumeClaim(
            accessmodes="ReadWriteOnce",
            name=DB_RESOURCES_NAME,
            namespace=model_registry_namespace,
            client=admin_client,
            size="5Gi",
            label=get_model_registry_db_label_dict(db_resource_name=DB_RESOURCES_NAME),
            teardown=teardown_resources,
        ) as pvc:
            yield pvc


@pytest.fixture(scope="class")
def model_registry_db_secret(
    pytestconfig: Config,
    admin_client: DynamicClient,
    model_registry_namespace: str,
    teardown_resources: bool,
) -> Generator[Secret, Any, Any]:
    if pytestconfig.option.post_upgrade:
        mr_db_secret = Secret(name=DB_RESOURCES_NAME, namespace=model_registry_namespace, ensure_exists=True)
        yield mr_db_secret
        mr_db_secret.delete(wait=True)
    else:
        with Secret(
            client=admin_client,
            name=DB_RESOURCES_NAME,
            namespace=model_registry_namespace,
            string_data=MODEL_REGISTRY_DB_SECRET_STR_DATA,
            label=get_model_registry_db_label_dict(db_resource_name=DB_RESOURCES_NAME),
            annotations=MODEL_REGISTRY_DB_SECRET_ANNOTATIONS,
            teardown=teardown_resources,
        ) as mr_db_secret:
            yield mr_db_secret


@pytest.fixture(scope="class")
def model_registry_db_deployment(
    pytestconfig: Config,
    admin_client: DynamicClient,
    model_registry_namespace: str,
    model_registry_db_secret: Secret,
    model_registry_db_pvc: PersistentVolumeClaim,
    model_registry_db_service: Service,
    teardown_resources: bool,
) -> Generator[Deployment, Any, Any]:
    if pytestconfig.option.post_upgrade:
        db_deployment = Deployment(name=DB_RESOURCES_NAME, namespace=model_registry_namespace, ensure_exists=True)
        yield db_deployment
        db_deployment.delete(wait=True)
    else:
        with Deployment(
            name=DB_RESOURCES_NAME,
            namespace=model_registry_namespace,
            annotations={
                "template.alpha.openshift.io/wait-for-ready": "true",
            },
            label=get_model_registry_db_label_dict(db_resource_name=DB_RESOURCES_NAME),
            replicas=1,
            revision_history_limit=0,
            selector={"matchLabels": {"name": DB_RESOURCES_NAME}},
            strategy={"type": "Recreate"},
            template=get_model_registry_deployment_template_dict(
                secret_name=model_registry_db_secret.name, resource_name=DB_RESOURCES_NAME
            ),
            wait_for_resource=True,
            teardown=teardown_resources,
        ) as mr_db_deployment:
            mr_db_deployment.wait_for_replicas(deployed=True)
            yield mr_db_deployment


@pytest.fixture(scope="class")
def model_registry_instance(
<<<<<<< HEAD
    pytestconfig: Config,
    admin_client: DynamicClient,
    model_registry_namespace: str,
    model_registry_mysql_config: dict[str, Any],
    teardown_resources: bool,
=======
    model_registry_namespace: str, model_registry_mysql_config: dict[str, Any], is_model_registry_oauth: bool
>>>>>>> 9fe8c0e6
) -> Generator[ModelRegistry, Any, Any]:
    istio_config = None
    oauth_config = None
    if is_model_registry_oauth:
        LOGGER.warning("Requested Ouath Proxy configuration:")
        oauth_config = OAUTH_PROXY_CONFIG_DICT
    else:
        LOGGER.warning("Requested OSSM configuration:")
        istio_config = ISTIO_CONFIG_DICT
    """Creates a model registry instance with oauth proxy configuration."""
<<<<<<< HEAD
    if pytestconfig.option.post_upgrade:
        mr_instance = ModelRegistry(name=MR_INSTANCE_NAME, namespace=model_registry_namespace, ensure_exists=True)
        yield mr_instance
        mr_instance.delete(wait=True)
    else:
        oauth_config = OAUTH_PROXY_CONFIG_DICT
        with ModelRegistry(
            name=MR_INSTANCE_NAME,
            namespace=model_registry_namespace,
            label=MODEL_REGISTRY_STANDARD_LABELS,
            grpc={},
            rest={},
            istio=None,
            oauth_proxy=oauth_config,
            mysql=model_registry_mysql_config,
            wait_for_resource=True,
            teardown=teardown_resources,
        ) as mr:
            mr.wait_for_condition(condition="Available", status="True")
            yield mr
=======
    oauth_config = OAUTH_PROXY_CONFIG_DICT
    with ModelRegistry(
        name=MR_INSTANCE_NAME,
        namespace=model_registry_namespace,
        label=MODEL_REGISTRY_STANDARD_LABELS,
        grpc={},
        rest={},
        istio=istio_config,
        oauth_proxy=oauth_config,
        mysql=model_registry_mysql_config,
        wait_for_resource=True,
    ) as mr:
        mr.wait_for_condition(condition="Available", status="True")
        yield mr
>>>>>>> 9fe8c0e6


@pytest.fixture(scope="class")
def model_registry_mysql_config(
    request: FixtureRequest,
    model_registry_db_deployment: Deployment,
) -> dict[str, Any]:
    """
    Fixture to build the MySQL config dictionary for Model Registry.
    Expects request.param to be a dict. If 'sslRootCertificateConfigMap' is not present, it defaults to None.
    If 'sslRootCertificateConfigMap' is present, it will be used to configure the MySQL connection.

    Args:
        request: The pytest request object
        model_registry_db_deployment: The model registry db deployment
        model_registry_db_secret: The model registry db secret

    Returns:
        dict[str, Any]: The MySQL config dictionary
    """
    param = request.param if hasattr(request, "param") else {}
    config = {
        "host": f"{model_registry_db_deployment.name}.{model_registry_db_deployment.namespace}.svc.cluster.local",
        "database": MODEL_REGISTRY_DB_SECRET_STR_DATA["database-name"],
        "passwordSecret": {"key": "database-password", "name": model_registry_db_deployment.name},
        "port": param.get("port", 3306),
        "skipDBCreation": False,
        "username": MODEL_REGISTRY_DB_SECRET_STR_DATA["database-user"],
    }
    if "sslRootCertificateConfigMap" in param:
        config["sslRootCertificateConfigMap"] = param["sslRootCertificateConfigMap"]

    return config


@pytest.fixture(scope="class")
def model_registry_instance_service(
    admin_client: DynamicClient,
    model_registry_namespace: str,
    model_registry_instance: ModelRegistry,
) -> Service:
    """
    Get the service for the regular model registry instance.
    Args:
        admin_client: The admin client
        model_registry_namespace: The namespace where the model registry is deployed
        model_registry_instance: The model registry instance to get the service for
    Returns:
        Service: The service for the model registry instance
    """
    return get_mr_service_by_label(
        client=admin_client, namespace_name=model_registry_namespace, mr_instance=model_registry_instance
    )


@pytest.fixture(scope="class")
def model_registry_instance_rest_endpoint(
    model_registry_instance_service: Service,
) -> str:
    """
    Get the REST endpoint for the model registry instance.
    Args:
        model_registry_instance_service: The service for the model registry instance
    Returns:
        str: The REST endpoint for the model registry instance
    """
    return get_endpoint_from_mr_service(svc=model_registry_instance_service, protocol=Protocols.REST)


@pytest.fixture(scope="class")
def generated_schema(pytestconfig: Config, model_registry_instance_rest_endpoint: str) -> BaseOpenAPISchema:
    os.environ["API_HOST"] = model_registry_instance_rest_endpoint
    config = schemathesis.config.SchemathesisConfig.from_path(f"{pytestconfig.rootpath}/schemathesis.toml")
    schema = schemathesis.openapi.from_url(
        url="https://raw.githubusercontent.com/kubeflow/model-registry/main/api/openapi/model-registry.yaml",
        config=config,
    )
    return schema


@pytest.fixture()
def state_machine(generated_schema: BaseOpenAPISchema, current_client_token: str) -> APIStateMachine:
    BaseAPIWorkflow = generated_schema.as_state_machine()

    class APIWorkflow(BaseAPIWorkflow):  # type: ignore
        headers: dict[str, str]

        def setup(self) -> None:
            self.headers = {"Authorization": f"Bearer {current_client_token}", "Content-Type": "application/json"}

        def before_call(self, case: Case) -> None:
            LOGGER.info(f"Checking: {case.method} {case.path}")

        # these kwargs are passed to requests.request()
        def get_call_kwargs(self, case: Case) -> dict[str, Any]:
            return {"verify": False, "headers": self.headers}

        def after_call(self, response: Response, case: Case) -> None:
            LOGGER.info(
                f"Method tested: {case.method}, API: {case.path}, response code:{response.status_code},"
                f" Full Response:{response.text}"
            )

    return APIWorkflow


@pytest.fixture(scope="class")
def updated_dsc_component_state_scope_class(
    pytestconfig: Config,
    request: FixtureRequest,
    dsc_resource: DataScienceCluster,
    admin_client: DynamicClient,
    teardown_resources: bool,
) -> Generator[DataScienceCluster, Any, Any]:
    if not teardown_resources or pytestconfig.option.post_upgrade:
        # if we are not tearing down resources or we are in post upgrade, we don't need to do anything
        # the pre_upgrade/post_upgrade fixtures will handle the rest
        yield dsc_resource
        return

    original_components = dsc_resource.instance.spec.components
    component_patch = request.param["component_patch"]

    with ResourceEditor(patches={dsc_resource: {"spec": {"components": component_patch}}}):
        for component_name in component_patch:
            dsc_resource.wait_for_condition(condition=DscComponents.COMPONENT_MAPPING[component_name], status="True")
        if component_patch.get(DscComponents.MODELREGISTRY):
            namespace = Namespace(
                name=dsc_resource.instance.spec.components.modelregistry.registriesNamespace, ensure_exists=True
            )
            namespace.wait_for_status(status=Namespace.Status.ACTIVE)
        wait_for_pods_running(
            admin_client=admin_client,
            namespace_name=py_config["applications_namespace"],
            number_of_consecutive_checks=6,
        )
        yield dsc_resource

    for component_name, value in component_patch.items():
        LOGGER.info(f"Waiting for component {component_name} to be updated.")
        if original_components[component_name]["managementState"] == DscComponents.ManagementState.MANAGED:
            dsc_resource.wait_for_condition(condition=DscComponents.COMPONENT_MAPPING[component_name], status="True")
        if (
            component_name == DscComponents.MODELREGISTRY
            and value.get("managementState") == DscComponents.ManagementState.MANAGED
        ):
            # Since namespace specified in registriesNamespace is automatically created after setting
            # managementStateto Managed. We need to explicitly delete it on clean up.
            namespace = Namespace(name=value["registriesNamespace"], ensure_exists=True)
            if namespace:
                namespace.delete(wait=True)


@pytest.fixture(scope="class")
def pre_upgrade_dsc_patch(
    dsc_resource: DataScienceCluster,
    admin_client: DynamicClient,
) -> DataScienceCluster:
    original_components = dsc_resource.instance.spec.components
    component_patch = {DscComponents.MODELREGISTRY: {"managementState": DscComponents.ManagementState.MANAGED}}
    if (
        original_components.get(DscComponents.MODELREGISTRY).get("managementState")
        == DscComponents.ManagementState.MANAGED
    ):
        pytest.fail("Model Registry is already set to Managed before upgrade - was this intentional?")
    else:
        editor = ResourceEditor(patches={dsc_resource: {"spec": {"components": component_patch}}})
        editor.update()
        dsc_resource.wait_for_condition(condition=DscComponents.COMPONENT_MAPPING["modelregistry"], status="True")
        namespace = Namespace(
            name=dsc_resource.instance.spec.components.modelregistry.registriesNamespace, ensure_exists=True
        )
        namespace.wait_for_status(status=Namespace.Status.ACTIVE)
        wait_for_pods_running(
            admin_client=admin_client,
            namespace_name=py_config["applications_namespace"],
            number_of_consecutive_checks=6,
        )
        return dsc_resource


@pytest.fixture(scope="class")
def post_upgrade_dsc_patch(
    dsc_resource: DataScienceCluster,
) -> Generator[DataScienceCluster, Any, Any]:
    # yield right away so that the rest of the fixture is executed at teardown time
    yield dsc_resource

    # the state we found after the upgrade
    original_components = dsc_resource.instance.spec.components
    # We don't have an easy way to figure out the state of the components before the upgrade at runtime
    # For now we know that MR has to go back to Removed after post upgrade tests are run
    component_patch = {DscComponents.MODELREGISTRY: {"managementState": DscComponents.ManagementState.REMOVED}}
    if (
        original_components.get(DscComponents.MODELREGISTRY).get("managementState")
        == DscComponents.ManagementState.REMOVED
    ):
        pytest.fail("Model Registry is already set to Removed after upgrade - was this intentional?")
    else:
        editor = ResourceEditor(patches={dsc_resource: {"spec": {"components": component_patch}}})
        editor.update()
    ns = original_components.get(DscComponents.MODELREGISTRY).get("registriesNamespace")
    namespace = Namespace(name=ns, ensure_exists=True)
    if namespace:
        namespace.delete(wait=True)


@pytest.fixture(scope="class")
def model_registry_client(
    current_client_token: str,
    model_registry_instance_rest_endpoint: str,
) -> ModelRegistryClient:
    """
    Get a client for the model registry instance.
    Args:
        request: The pytest request object
        current_client_token: The current client token
    Returns:
        ModelRegistryClient: A client for the model registry instance
    """
    server, port = model_registry_instance_rest_endpoint.split(":")
    return ModelRegistryClient(
        server_address=f"{Protocols.HTTPS}://{server}",
        port=int(port),
        author="opendatahub-test",
        user_token=current_client_token,
        is_secure=False,
    )


@pytest.fixture(scope="class")
def registered_model(request: FixtureRequest, model_registry_client: ModelRegistryClient) -> RegisteredModel:
    return model_registry_client.register_model(
        name=request.param.get("model_name"),
        uri=request.param.get("model_uri"),
        version=request.param.get("model_version"),
        description=request.param.get("model_description"),
        model_format_name=request.param.get("model_format"),
        model_format_version=request.param.get("model_format_version"),
        storage_key=request.param.get("model_storage_key"),
        storage_path=request.param.get("model_storage_path"),
        metadata=request.param.get("model_metadata"),
    )


@pytest.fixture()
def model_registry_operator_pod(admin_client: DynamicClient) -> Generator[Pod, Any, Any]:
    """Get the model registry operator pod."""
    yield wait_for_pods_by_labels(
        admin_client=admin_client,
        namespace=py_config["applications_namespace"],
        label_selector=f"{Labels.OpenDataHubIo.NAME}={MR_OPERATOR_NAME}",
        expected_num_pods=1,
    )[0]


@pytest.fixture()
def model_registry_instance_pod(admin_client: DynamicClient) -> Generator[Pod, Any, Any]:
    """Get the model registry instance pod."""
    yield wait_for_pods_by_labels(
        admin_client=admin_client,
        namespace=py_config["model_registry_namespace"],
        label_selector=f"app={MR_INSTANCE_NAME}",
        expected_num_pods=1,
    )[0]


<<<<<<< HEAD
=======
@pytest.fixture(scope="class")
def is_model_registry_oauth(request: FixtureRequest) -> bool:
    return getattr(request, "param", {}).get("use_oauth_proxy", True)


>>>>>>> 9fe8c0e6
@pytest.fixture(scope="session")
def api_server_url(admin_client: DynamicClient) -> str:
    infrastructure = Infrastructure(client=admin_client, name="cluster", ensure_exists=True)
    return infrastructure.instance.status.apiServerURL<|MERGE_RESOLUTION|>--- conflicted
+++ resolved
@@ -185,39 +185,34 @@
 
 @pytest.fixture(scope="class")
 def model_registry_instance(
-<<<<<<< HEAD
     pytestconfig: Config,
     admin_client: DynamicClient,
     model_registry_namespace: str,
     model_registry_mysql_config: dict[str, Any],
     teardown_resources: bool,
-=======
-    model_registry_namespace: str, model_registry_mysql_config: dict[str, Any], is_model_registry_oauth: bool
->>>>>>> 9fe8c0e6
+    is_model_registry_oauth: bool,
 ) -> Generator[ModelRegistry, Any, Any]:
-    istio_config = None
-    oauth_config = None
-    if is_model_registry_oauth:
-        LOGGER.warning("Requested Ouath Proxy configuration:")
-        oauth_config = OAUTH_PROXY_CONFIG_DICT
-    else:
-        LOGGER.warning("Requested OSSM configuration:")
-        istio_config = ISTIO_CONFIG_DICT
     """Creates a model registry instance with oauth proxy configuration."""
-<<<<<<< HEAD
     if pytestconfig.option.post_upgrade:
         mr_instance = ModelRegistry(name=MR_INSTANCE_NAME, namespace=model_registry_namespace, ensure_exists=True)
         yield mr_instance
         mr_instance.delete(wait=True)
     else:
-        oauth_config = OAUTH_PROXY_CONFIG_DICT
+        istio_config = None
+        oauth_config = None
+        if is_model_registry_oauth:
+            LOGGER.warning("Requested Ouath Proxy configuration:")
+            oauth_config = OAUTH_PROXY_CONFIG_DICT
+        else:
+            LOGGER.warning("Requested OSSM configuration:")
+            istio_config = ISTIO_CONFIG_DICT
         with ModelRegistry(
             name=MR_INSTANCE_NAME,
             namespace=model_registry_namespace,
             label=MODEL_REGISTRY_STANDARD_LABELS,
             grpc={},
             rest={},
-            istio=None,
+            istio=istio_config,
             oauth_proxy=oauth_config,
             mysql=model_registry_mysql_config,
             wait_for_resource=True,
@@ -225,22 +220,6 @@
         ) as mr:
             mr.wait_for_condition(condition="Available", status="True")
             yield mr
-=======
-    oauth_config = OAUTH_PROXY_CONFIG_DICT
-    with ModelRegistry(
-        name=MR_INSTANCE_NAME,
-        namespace=model_registry_namespace,
-        label=MODEL_REGISTRY_STANDARD_LABELS,
-        grpc={},
-        rest={},
-        istio=istio_config,
-        oauth_proxy=oauth_config,
-        mysql=model_registry_mysql_config,
-        wait_for_resource=True,
-    ) as mr:
-        mr.wait_for_condition(condition="Available", status="True")
-        yield mr
->>>>>>> 9fe8c0e6
 
 
 @pytest.fixture(scope="class")
@@ -508,14 +487,11 @@
     )[0]
 
 
-<<<<<<< HEAD
-=======
 @pytest.fixture(scope="class")
 def is_model_registry_oauth(request: FixtureRequest) -> bool:
     return getattr(request, "param", {}).get("use_oauth_proxy", True)
 
 
->>>>>>> 9fe8c0e6
 @pytest.fixture(scope="session")
 def api_server_url(admin_client: DynamicClient) -> str:
     infrastructure = Infrastructure(client=admin_client, name="cluster", ensure_exists=True)
