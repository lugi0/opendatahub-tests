--- conflicted
+++ resolved
@@ -88,7 +88,6 @@
     HTTP: str = "http"
     HTTPS: str = "https"
     GRPC: str = "grpc"
-<<<<<<< HEAD
     REST: str = "rest"
 
 
@@ -96,10 +95,8 @@
     # Use string formatting to set the token value when using this constant
     AUTH_HEADER: str = "-H 'Authorization: Bearer {token}'"
     CONTENT_JSON: str = "-H 'Content-Type: application/json'"
-=======
     TCP_PROTOCOLS: set[str] = {HTTP, HTTPS}
     ALL_SUPPORTED_PROTOCOLS: set[str] = TCP_PROTOCOLS.union({GRPC})
->>>>>>> c2caacac
 
 
 class AcceleratorType:
@@ -109,18 +106,17 @@
     SUPPORTED_LISTS: list[str] = [NVIDIA, AMD, GAUDI]
 
 
-<<<<<<< HEAD
 class KubernetesAnnotations:
     NAME: str = "app.kubernetes.io/name"
     INSTANCE: str = "app.kubernetes.io/instance"
     PART_OF: str = "app.kubernetes.io/part-of"
     CREATED_BY: str = "app.kubernetes.io/created-by"
-=======
+
+      
 class StorageClassName:
     NFS: str = "nfs"
 
 
 MODELMESH_SERVING: str = "modelmesh-serving"
 ISTIO_CA_BUNDLE_FILENAME: str = "istio_knative.crt"
-OPENSHIFT_CA_BUNDLE_FILENAME: str = "openshift_ca.crt"
->>>>>>> c2caacac
+OPENSHIFT_CA_BUNDLE_FILENAME: str = "openshift_ca.crt"